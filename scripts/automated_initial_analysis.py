#!/usr/bin/env python
"""Perform an automated analysis on a sequencing run using Galaxy information.

Given a directory of solexa output, this retrieves details about the sequencing
run from the Galaxy description, and uses this to perform an initial alignment
and analysis.

Usage:
    automated_initial_analysis.py <YAML config file> <flow cell dir>
                                  [<YAML run information>]

The optional <YAML run information> file specifies details about the
flowcell lanes, instead of retrieving it from Galaxy. An example
configuration file is located in 'config/run_info.yaml'

Workflow:
    - Retrieve details on a run.
    - Align fastq files to reference genome.
    - Perform secondary analyses like SNP calling.
    - Generate summary report.
"""
import os
import sys
import json
import contextlib
import subprocess
import glob
import copy
import csv
import copy
import shutil
import collections
from optparse import OptionParser
import xml.etree.ElementTree as ET
import StringIO

import yaml
import logbook
from Bio import SeqIO

from bcbio.solexa.flowcell import (get_flowcell_info, get_fastq_dir)
from bcbio.galaxy.api import GalaxyApiAccess
from bcbio.broad.metrics import PicardMetricsParser
from bcbio import utils
from bcbio.broad import BroadRunner
from bcbio.log import create_log_handler

LOG_NAME = os.path.splitext(os.path.basename(__file__))[0]
log = logbook.Logger(LOG_NAME)

def main(config_file, fc_dir, run_info_yaml=None):
    with open(config_file) as in_handle:
        config = yaml.load(in_handle)
    log_handler = create_log_handler(config, LOG_NAME)
    with log_handler.applicationbound():
        run_main(config, config_file, fc_dir, run_info_yaml)

def run_main(config, config_file, fc_dir, run_info_yaml):
    work_dir = os.getcwd()
    fc_name, fc_date = get_flowcell_info(fc_dir)

    if run_info_yaml and os.path.exists(run_info_yaml):
        log.info("Found YAML samplesheet, using %s instead of Galaxy API" % run_info_yaml)
        with open(run_info_yaml) as in_handle:
            run_details = yaml.load(in_handle)
        run_info = dict(details=run_details, run_id="")
    else:
        log.info("Fetching run details from Galaxy instance")
        galaxy_api = GalaxyApiAccess(config['galaxy_url'], config['galaxy_api_key'])
        run_info = galaxy_api.run_details(fc_name)
    fastq_dir = get_fastq_dir(fc_dir)
    run_items = _add_multiplex_across_lanes(run_info["details"], fastq_dir, fc_name)
    align_dir = os.path.join(work_dir, "alignments")

    # process each flowcell lane
    with utils.cpmap(config["algorithm"]["num_cores"]) as cpmap:
        for _ in cpmap(process_lane,
                       ((i, fastq_dir, fc_name, fc_date, align_dir, config, config_file)
                        for i in run_items)):
            pass
    # process samples, potentially multiplexed across multiple lanes
    sample_files, sample_fastq, sample_info = organize_samples(align_dir,
            fastq_dir, work_dir, fc_name, fc_date, run_items)
    with utils.cpmap(config["algorithm"]["num_cores"]) as cpmap:
        for _ in cpmap(process_sample, ((name, sample_fastq[name], sample_info[name],
                                         bam_files, work_dir, config, config_file)
                                        for name, bam_files in sample_files)):
            pass
    write_metrics(run_info, work_dir, fc_dir, fc_name, fc_date, fastq_dir)

@utils.map_wrap
def process_lane(info, fastq_dir, fc_name, fc_date, align_dir, config,
        config_file):
    """Do alignments for a lane, potentially splitting based on barcodes.
    """
    config = _update_config_w_custom(config, info)
    sample_name = info.get("description", "")
    if (config["algorithm"].get("include_short_name", True) and
            info.get("name", "")):
        sample_name = "%s---%s" % (info.get("name", ""), sample_name)
    genome_build = info.get("genome_build", None)
    multiplex = info.get("multiplex", None)
    log.info("Processing", info["lane"], genome_build, \
            sample_name, info.get("researcher", ""), \
            info.get("analysis", ""), multiplex)
    fastq_dir, galaxy_dir = _get_full_paths(fastq_dir, config, config_file)
    align_ref, sam_ref = get_genome_ref(genome_build,
            config["algorithm"]["aligner"], galaxy_dir)
    full_fastq1, full_fastq2 = get_fastq_files(fastq_dir, info['lane'], fc_name)
    lane_name = "%s_%s_%s" % (info['lane'], fc_date, fc_name)
    for mname, msample, fastq1, fastq2 in split_by_barcode(full_fastq1,
            full_fastq2, multiplex, lane_name, config):
        mlane_name = "%s_%s" % (lane_name, mname) if mname else lane_name
        if msample is None:
            msample = "%s---%s" % (sample_name, mname)
        if os.path.exists(fastq1) and config["algorithm"]["aligner"]:
            print "CANNOT GET TOPHAT"+config["algorithm"]["aligner"]
            do_alignment(fastq1, fastq2, align_ref, sam_ref, mlane_name,
                    msample, align_dir, config, config_file)

@utils.map_wrap
def process_sample(sample_name, fastq_files, info, bam_files, work_dir,
        config, config_file):
    """Finalize processing for a sample, potentially multiplexed.
    """
    config = _update_config_w_custom(config, info)
    genome_build = info.get("genome_build", None)
    (_, galaxy_dir) = _get_full_paths("", config, config_file)
    (_, sam_ref) = get_genome_ref(genome_build, config["algorithm"]["aligner"],
                                  galaxy_dir)
    fastq1, fastq2 = _combine_fastq_files(fastq_files, work_dir)
    log.info("Combining and preparing wig file %s" % str(sample_name))
    sort_bam = merge_bam_files(bam_files, work_dir, config)
    bam_to_wig(sort_bam, config, config_file)
    if config["algorithm"]["recalibrate"]:
        log.info("Recalibrating %s with GATK" % str(sample_name))
        dbsnp_file = get_dbsnp_file(config, sam_ref)
        gatk_bam = recalibrate_quality(sort_bam, sam_ref,
                dbsnp_file, config_file)
        log.info("Analyzing recalibration %s" % str(sample_name))
        analyze_recalibration(gatk_bam, fastq1, fastq2)
        if config["algorithm"]["snpcall"]:
            log.info("SNP genotyping %s with GATK" % str(sample_name))
            vrn_file = run_genotyper(gatk_bam, sam_ref, dbsnp_file, config_file)
            eval_genotyper(vrn_file, sam_ref, dbsnp_file, config)
            log.info("Calculating variation effects for %s" % str(sample_name))
            variation_effects(vrn_file, genome_build, sam_ref, config)
    if sam_ref is not None:
        print sample_name, "Generating summary files"
        generate_align_summary(sort_bam, fastq1, fastq2, sam_ref,
                config, sample_name, config_file)

def _combine_fastq_files(in_files, work_dir):
    if len(in_files) == 1:
        return in_files[0]
    else:
        cur1, cur2 = in_files[0]
        out1 = os.path.join(work_dir, os.path.basename(cur1))
        out2 = os.path.join(work_dir, os.path.basename(cur2)) if cur2 else None
        if not os.path.exists(out1):
            with open(out1, "a") as out_handle:
                for (cur1, _) in in_files:
                    with open(cur1) as in_handle:
                        shutil.copyfileobj(in_handle, out_handle)
        if out2 and not os.path.exists(out2):
            with open(out2, "a") as out_handle:
                for (_, cur2) in in_files:
                    with open(cur2) as in_handle:
                        shutil.copyfileobj(in_handle, out_handle)
        return out1, out2

def organize_samples(align_dir, fastq_dir, work_dir, fc_name, fc_date, run_items):
    """Organize BAM output files by sample name, handling multiplexing.
    """
    bams_by_sample = collections.defaultdict(list)
    sample_info = dict()
    fastq_by_sample = collections.defaultdict(list)
    for lane_info in run_items:
        multiplex = lane_info.get("multiplex", None)
        if multiplex:
            mfastq_dir = os.path.join(work_dir, "%s_%s_%s_barcode" %
                    (lane_info["lane"], fc_date, fc_name))
            for multi in multiplex:
                name = (lane_info.get("name", ""), lane_info["description"],
                        multi["name"])
                fname = os.path.join(align_dir, "%s_%s_%s_%s-sort.bam" %
                    (lane_info["lane"], fc_date, fc_name, multi["barcode_id"]))
                if os.path.exists(fname):
                    bams_by_sample[name].append(fname)
                    sample_info[name] = lane_info
                    fastq_by_sample[name].append(get_fastq_files(mfastq_dir,
                        lane_info["lane"], fc_name, multi["barcode_id"]))
        else:
            name = (lane_info.get("name", ""), lane_info["description"])
            fname = os.path.join(align_dir, "%s_%s_%s-sort.bam" %
                    (lane_info["lane"], fc_date, fc_name))
            if os.path.exists(fname):
                bams_by_sample[name].append(fname)
                sample_info[name] = lane_info
                fastq_by_sample[name].append(get_fastq_files(fastq_dir,
                    lane_info["lane"], fc_name))
    return sorted(bams_by_sample.items()), dict(fastq_by_sample), sample_info

def _get_fastq_size(item, fastq_dir, fc_name):
    """Retrieve the size of reads from the first flowcell sequence.
    """
    (fastq1, _) = get_fastq_files(fastq_dir, item['lane'], fc_name)
    with open(fastq1) as in_handle:
        rec = SeqIO.parse(in_handle, "fastq").next()
    return len(rec.seq)

def _add_multiplex_across_lanes(run_items, fastq_dir, fc_name):
    """Add multiplex information to control and non-multiplexed lanes.

    Illumina runs include barcode reads for non-multiplex lanes, and the
    control, when run on a multiplexed flow cell. This checks for this
    situation and adds details to trim off the extra bases.
    """
    fastq_dir = _add_full_path(fastq_dir)
    # determine if we have multiplexes and collect expected size
    fastq_sizes = []
    tag_sizes = []
    for item in run_items:
        if item.get("multiplex", None):
            tag_sizes.extend([len(b["sequence"]) for b in item["multiplex"]])
            fastq_sizes.append(_get_fastq_size(item, fastq_dir, fc_name))
    fastq_sizes = list(set(fastq_sizes))
    tag_sizes = list(set(tag_sizes))
    final_items = []
    for item in run_items:
        if item.get("multiplex", None) is None:
            assert len(fastq_sizes) == 1, \
                   "Multi and non-multiplex reads with multiple sizes"
            expected_size = fastq_sizes[0]
            assert len(tag_sizes) == 1, \
                   "Expect identical tag size for a flowcell"
            tag_size = tag_sizes[0]
            this_size = _get_fastq_size(item, fastq_dir, fc_name)
            if this_size == expected_size:
                item["multiplex"] = [{"name" : item.get("name", item["description"]),
                                      "barcode_id": "trim",
                                      "sequence" : "N" * tag_size}]
            else:
                assert this_size == expected_size - tag_size, \
                       "Unexpected non-multiplex sequence"
        final_items.append(item)
    return final_items

def split_by_barcode(fastq1, fastq2, multiplex, base_name, config):
    """Split a fastq file into multiplex pieces using barcode details.
    """
    if not multiplex:
        return [("", "", fastq1, fastq2)]
    bc_dir = "%s_barcode" % base_name
    nomatch_file = "%s_unmatched_1_fastq.txt" % base_name
    metrics_file = "%s_bc.metrics" % base_name
    with utils.chdir(bc_dir):
        if not os.path.exists(nomatch_file):
            tag_file = _make_tag_file(multiplex)
            cl = [config["program"]["barcode"], tag_file,
                  "%s_--b--_--r--_fastq.txt" % base_name,
                  fastq1]
            if fastq2:
                cl.append(fastq2)
            cl.append("--mismatch=%s" % config["algorithm"]["bc_mismatch"])
            cl.append("--metrics=%s" % metrics_file)
            if int(config["algorithm"]["bc_read"]) == 2:
                cl.append("--second")
            if int(config["algorithm"]["bc_position"]) == 5:
                cl.append("--five")
            subprocess.check_call(cl)
    out_files = []
    for info in multiplex:
        fq_fname = lambda x: os.path.join(bc_dir, "%s_%s_%s_fastq.txt" %
                             (base_name, info["barcode_id"], x))
        bc_file1 = fq_fname("1")
        bc_file2 = fq_fname("2") if fastq2 else None
        out_files.append((info["barcode_id"], info["name"], bc_file1, bc_file2))
    return out_files

def _make_tag_file(barcodes):
    tag_file = "%s-barcodes.cfg" % barcodes[0].get("barcode_type", "barcode")
    with open(tag_file, "w") as out_handle:
        for bc in barcodes:
            #out_handle.write("%s %s\n" % (bc["barcode_id"], bc["sequence"]))
            out_handle.write("%s %s\n" % (bc["barcode_id"], "%sA" % bc["sequence"]))
    return tag_file

def do_alignment(fastq1, fastq2, align_ref, sam_ref, lane_name,
        sample_name, align_dir, config, config_file):
    """Align to the provided reference genome, returning an aligned SAM file.
    """
    aligner_to_use = config["algorithm"]["aligner"]
    if not os.path.exists(align_dir):
        try:
            os.makedirs(align_dir)
        # in case we have made it in another process
        # should really be using a lock or something smarter here
        except OSError:
            pass
        assert os.path.exists(align_dir)

    log.info("Aligning lane %s with %s aligner" % (lane_name, aligner_to_use))
    if aligner_to_use == "bowtie":
        sam_file = bowtie_to_sam(fastq1, fastq2, align_ref, lane_name,
                                 align_dir, config)
    elif aligner_to_use == "tophat":
        sam_file = tophat_align_to_sam(fastq1, fastq2, align_ref, lane_name,
                                       align_dir, config)
    elif aligner_to_use == "bwa":
        sam_file = bwa_align_to_sam(fastq1, fastq2, align_ref, lane_name,
                                    align_dir, config)
    elif aligner_to_use == "maq":
        sam_file = maq_align_to_sam(fastq1, fastq2, align_ref, lane_name,
                                    sample_name, align_dir, config_file)
    else:
        raise ValueError("Do not recognize aligner: %s" % aligner_to_use)
    log.info("Converting lane %s to sorted BAM file" % lane_name)
    sam_to_sort_bam(sam_file, sam_ref, fastq1, fastq2, sample_name,
                    lane_name, config_file)

def bowtie_to_sam(fastq_file, pair_file, ref_file, out_base, align_dir, config):
    """Before a standard or paired end alignment with bowtie.
    """
    out_file = os.path.join(align_dir, "%s.sam" % out_base)
    if not os.path.exists(out_file):
        cl = [config["program"]["bowtie"]]
        cl += ["-q", "--solexa1.3-quals",
               "-v", config["algorithm"]["max_errors"],
               "-k", 1,
               "-X", 1000, # matches bwa sampe default size
               "-M", 1,
               "--best",
               "--strata",
               "--sam",
               ref_file]
        if pair_file:
            cl += ["-1", fastq_file, "-2", pair_file]
        else:
            cl += [fastq_file]
        cl += [out_file]
        cl = [str(i) for i in cl]
        log.info("Running bowtie with cmdline: %s" % " ".join(cl))
        child = subprocess.Popen(cl)
        child.wait()
    return out_file

def tophat_align_to_sam(fastq_file, pair_file, ref_file, out_base, align_dir, config):
    out_dir = os.path.join(align_dir, "%s.sam" % out_base)
    if not os.path.exists(out_file):
        cl = [config["program"]["tophat"]]
        cl += ["--solexa1.3-quals",
               "-p 8",
               "-r 45",
               ref_file]
        cl += [fastq_file]
        cl += ["-o", out_dir]
    log.info("Running tophat with cmdline: %s" % " ".join(cl))
    child = subprocess.check_call(cl)
    return out_file

def bwa_align_to_sam(fastq_file, pair_file, ref_file, out_base, align_dir, config):
    """Perform a BWA alignment, generating a SAM file.
    """
    sai1_file = os.path.join(align_dir, "%s_1.sai" % out_base)
    sai2_file = (os.path.join(align_dir, "%s_2.sai" % out_base)
                 if pair_file else None)
    sam_file = os.path.join(align_dir, "%s.sam" % out_base)
    if not os.path.exists(sam_file):
        if not os.path.exists(sai1_file):
            _run_bwa_align(fastq_file, ref_file, sai1_file, config)
        if sai2_file and not os.path.exists(sai2_file):
            _run_bwa_align(pair_file, ref_file, sai2_file, config)
        align_type = "sampe" if sai2_file else "samse"
        sam_cl = [config["program"]["bwa"], align_type, ref_file, sai1_file]
        if sai2_file:
            sam_cl.append(sai2_file)
        sam_cl.append(fastq_file)
        if sai2_file:
            sam_cl.append(pair_file)
        with open(sam_file, "w") as out_handle:
            child = subprocess.Popen(sam_cl, stdout=out_handle)
            child.wait()
    return sam_file

def maq_align_to_sam(fastq_file, pair_file, ref_file, out_base,
        sample_name, align_dir, config_file):
    """Produce a BAM output using Picard to do a maq alignment.
    """
    raise NotImplementedError("Need to update for alignment directory")
    bam_file = os.path.join(align_dir, "%s-maq-cal.bam" % out_base)
    cl = ["picard_maq_recalibrate.py", "--name=%s" % sample_name,
            config_file, out_base, ref_file, fastq_file]
    if pair_file:
        cl.append(pair_file)
    child = subprocess.Popen(cl)
    child.wait()
    return bam_file

def _run_bwa_align(fastq_file, ref_file, out_file, config):
    aln_cl = [config["program"]["bwa"], "aln",
              "-n %s" % config["algorithm"]["max_errors"],
              "-k %s" % config["algorithm"]["max_errors"],
              ref_file, fastq_file]
    with open(out_file, "w") as out_handle:
        subprocess.check_call(aln_cl, stdout=out_handle)

def sam_to_sort_bam(sam_file, ref_file, fastq1, fastq2, sample_name,
        lane_name, config_file):
    """Convert SAM file to merged and sorted BAM file.
    """
    lane = lane_name.split("_")[0]
    cl = ["picard_sam_to_bam.py", "--name=%s" % sample_name,
            "--rg=%s" % lane, "--pu=%s" % lane_name,
            config_file, sam_file, ref_file, fastq1]
    if fastq2:
        cl.append(fastq2)
    subprocess.check_call(cl)

def merge_bam_files(bam_files, work_dir, config):
    """Merge multiple BAM files from a sample into a single BAM for processing.
    """
    out_file = os.path.join(work_dir, os.path.basename(bam_files[0]))
    if not os.path.exists(out_file):
        picard = BroadRunner(config["program"]["picard"])
        with utils.curdir_tmpdir() as tmp_dir:
            opts = [("OUTPUT", out_file),
                    ("SORT_ORDER", "coordinate"),
                    ("TMP_DIR", tmp_dir)]
            for b in bam_files:
                opts.append(("INPUT", b))
            picard.run("MergeSamFiles", opts)
    return out_file

def bam_to_wig(bam_file, config, config_file):
    """Provide a BigWig coverage file of the sorted alignments.
    """
    wig_file = "%s.bigwig" % os.path.splitext(bam_file)[0]
    if not os.path.exists(wig_file):
        cl = [config["analysis"]["towig_script"], bam_file, config_file]
        subprocess.check_call(cl)
    return wig_file

def generate_align_summary(bam_file, fastq1, fastq2, sam_ref, config,
        sample_name, config_file, do_sort=False):
    """Run alignment summarizing script to produce a pdf with align details.
    """
    sample_name = " : ".join(sample_name)
    cl = ["align_summary_report.py", "--name=%s" % sample_name,
            config["program"]["picard"], bam_file, sam_ref, fastq1]
    if fastq2:
        cl.append(fastq2)
    bait = config["algorithm"].get("hybrid_bait", "")
    target = config["algorithm"].get("hybrid_target", "")
    if bait and target:
        base_dir = os.path.dirname(os.path.dirname(sam_ref))
        cl.append("--bait=%s" % os.path.join(base_dir, bait))
        cl.append("--target=%s" % os.path.join(base_dir, target))
    if do_sort:
        cl.append("--sort")
    cl.append("--config=%s" % config_file)
    subprocess.check_call(cl)

def recalibrate_quality(sort_bam_file, sam_ref, dbsnp_file, config_file):
    """Recalibrate alignments with GATK and provide pdf summary.
    """
    bam_file = sort_bam_file.replace("-sort.bam", ".bam")
    cl = ["picard_gatk_recalibrate.py", config_file, sam_ref, bam_file]
    if dbsnp_file:
        cl.append(dbsnp_file)
    subprocess.check_call(cl)
    out_files = glob.glob("%s*-gatkrecal.bam" % os.path.splitext(sort_bam_file)[0])
    assert len(out_files) == 1, out_files
    return out_files[0]

def run_genotyper(bam_file, ref_file, dbsnp_file, config_file):
    """Perform SNP genotyping and analysis using GATK.
    """
    cl = ["gatk_genotyper.py", config_file, ref_file, bam_file]
    if dbsnp_file:
        cl.append(dbsnp_file)
    subprocess.check_call(cl)
    base, ext = os.path.splitext(bam_file)
    return glob.glob("%s*snp-filter.vcf" % base)[0]

def eval_genotyper(vrn_file, ref_file, dbsnp_file, config):
    """Evaluate variant genotyping, producing a JSON metrics file with values.
    """
    metrics_file = "%s.eval_metrics" % vrn_file
<<<<<<< HEAD
    cl = ["gatk_variant_eval.py", config["program"]["gatk"], vrn_file,
          ref_file, dbsnp_file]
=======
    cl = ["gatk_variant_eval.py", config["program"].get("gatk", config["program"]["picard"]),
          vrn_file, ref_file, dbsnp_file]
>>>>>>> 6ec75377
    target = config["algorithm"].get("hybrid_target", "")
    if target:
        base_dir = os.path.dirname(os.path.dirname(ref_file))
        cl.append(os.path.join(base_dir, target))
    with open(metrics_file, "w") as out_handle:
        subprocess.check_call(cl, stdout=out_handle)

def variation_effects(vrn_file, genome_build, ref_file, config):
    """Calculate effects of variations, associating them with transcripts.
    """
    snp_eff_dir = config["program"]["snpEff"]
    snp_eff_jar = os.path.join(snp_eff_dir, "snpEff.jar")
    cl = ["variant_effects.py", snp_eff_jar, vrn_file, genome_build]
    target = config["algorithm"].get("hybrid_target", "")
    if target:
        base_dir = os.path.dirname(os.path.dirname(ref_file))
        cl.append(os.path.join(base_dir, target))
    subprocess.check_call(cl)

def get_dbsnp_file(config, sam_ref):
    snp_file = config["algorithm"].get("dbsnp", None)
    if snp_file:
        base_dir = os.path.dirname(os.path.dirname(sam_ref))
        snp_file = os.path.join(base_dir, snp_file)
    return snp_file

def analyze_recalibration(recal_file, fastq1, fastq2):
    """Provide a pdf report of GATK recalibration of scores.
    """
    cl = ["analyze_quality_recal.py", recal_file, fastq1]
    if fastq2:
        cl.append(fastq2)
    subprocess.check_call(cl)

def get_fastq_files(directory, lane, fc_name, bc_name=None):
    """Retrieve fastq files for the given lane, ready to process.
    """
    if bc_name:
        glob_str = "%s_*%s_%s_*txt*" % (lane, fc_name, bc_name)
    else:
        glob_str = "%s_*%s*txt*" % (lane, fc_name)
    files = glob.glob(os.path.join(directory, glob_str))
    files.sort()
    if len(files) > 2 or len(files) == 0:
        raise ValueError("Did not find correct files for %s %s %s %s" %
                (directory, lane, fc_name, files))
    ready_files = []
    for fname in files:
        if fname.endswith(".gz"):
            cl = ["gunzip", fname]
            subprocess.check_call(cl)
            ready_files.append(os.path.splitext(fname)[0])
        else:
            ready_files.append(fname)
    return ready_files[0], (ready_files[1] if len(ready_files) > 1 else None)

def _remap_to_maq(ref_file):
    base_dir = os.path.dirname(os.path.dirname(ref_file))
    name = os.path.basename(ref_file)
    for ext in ["fa", "fasta"]:
        test_file = os.path.join(base_dir, "maq", "%s.%s" % (name, ext))
        if os.path.exists(test_file):
            return test_file
    raise ValueError("Did not find maq file %s" % ref_file)

def get_genome_ref(genome_build, aligner, galaxy_base):
    """Retrieve the reference genome file location from galaxy configuration.
    """
    if not aligner or not genome_build:
        return (None, None)
    ref_files = dict(
            bowtie = "bowtie_indices.loc",
            bwa = "bwa_index.loc",
            samtools = "sam_fa_indices.loc",
            maq = "bowtie_indices.loc")
    remap_fns = dict(
            maq = _remap_to_maq
            )
    out_info = []
    ref_dir = os.path.join(galaxy_base, "tool-data")
    for ref_get in [aligner, "samtools"]:
        ref_file = os.path.join(ref_dir, ref_files[ref_get])
        cur_ref = None
        with open(ref_file) as in_handle:
            for line in in_handle:
                if line.strip() and not line.startswith("#"):
                    parts = line.strip().split()
                    if parts[0] == "index":
                        parts = parts[1:]
                    if parts[0] == genome_build:
                        cur_ref = parts[-1]
                        break
        if cur_ref is None:
            raise IndexError("Genome %s not found in %s" % (genome_build,
                ref_file))
        try:
            cur_ref = remap_fns[ref_get](cur_ref)
        except KeyError:
            pass
        out_info.append(_add_full_path(cur_ref, ref_dir))

    if len(out_info) != 2:
        raise ValueError("Did not find genome reference for %s %s" %
                (genome_build, aligner))
    else:
        return tuple(out_info)

# Output high level summary information for a sequencing run in YAML format
# that can be picked up and loaded into Galaxy.

def write_metrics(run_info, analysis_dir, fc_dir, fc_name, fc_date,
        fastq_dir):
    """Write an output YAML file containing high level sequencing metrics.
    """
    lane_stats, sample_stats, tab_metrics = summary_metrics(run_info,
            analysis_dir, fc_name, fc_date, fastq_dir)
    out_file = os.path.join(analysis_dir, "run_summary.yaml")
    with open(out_file, "w") as out_handle:
        metrics = dict(lanes=lane_stats, samples=sample_stats)
        yaml.dump(metrics, out_handle, default_flow_style=False)
    tab_out_file = os.path.join(fc_dir, "run_summary.tsv")
    with open(tab_out_file, "w") as out_handle:
        writer = csv.writer(out_handle, dialect="excel-tab")
        for info in tab_metrics:
            writer.writerow(info)
    return out_file

def summary_metrics(run_info, analysis_dir, fc_name, fc_date, fastq_dir):
    """Reformat run and analysis statistics into a YAML-ready format.
    """
    tab_out = []
    lane_info = []
    sample_info = []
    for run in run_info["details"]:
        tab_out.append([run["lane"], run.get("researcher", ""),
            run.get("name", ""), run.get("description")])
        base_info = dict(
                researcher = run.get("researcher_id", ""),
                sample = run.get("sample_id", ""),
                lane = run["lane"],
                request = run_info["run_id"])
        cur_lane_info = copy.deepcopy(base_info)
        cur_lane_info["metrics"] = _bustard_stats(run["lane"], fastq_dir,
                fc_date)
        lane_info.append(cur_lane_info)
        for barcode in run.get("multiplex", [None]):
            cur_name = "%s_%s_%s" % (run["lane"], fc_date, fc_name)
            if barcode:
                cur_name = "%s_%s-" % (cur_name, barcode["barcode_id"])
            stats = _metrics_from_stats(_lane_stats(cur_name, analysis_dir))
            if stats:
                cur_run_info = copy.deepcopy(base_info)
                cur_run_info["metrics"] = stats
                cur_run_info["barcode_id"] = str(barcode["barcode_id"]) if barcode else ""
                cur_run_info["barcode_type"] = (str(barcode.get("barcode_type", ""))
                                                if barcode else "")
                sample_info.append(cur_run_info)
    return lane_info, sample_info, tab_out

def _metrics_from_stats(stats):
    """Remap Broad metrics names to our local names.
    """
    if stats:
        s_to_m = dict(
                AL_MEAN_READ_LENGTH = 'Read length',
                AL_TOTAL_READS = 'Reads',
                AL_PF_READS_ALIGNED = 'Aligned',
                DUP_READ_PAIR_DUPLICATES = 'Pair duplicates'
                )
        metrics = dict()
        for stat_name, metric_name in s_to_m.iteritems():
            metrics[metric_name] = stats[stat_name]
        return metrics

def _bustard_stats(lane_num, fastq_dir, fc_date):
    """Extract statistics about the flow cell from Bustard outputs.
    """
    sum_file = os.path.join(fastq_dir, os.pardir, "BustardSummary.xml")
    #sum_file = os.path.join(fc_dir, "Data", "Intensities", "BaseCalls",
    #        "BustardSummary.xml")
    stats = dict()
    if os.path.exists(sum_file):
        with open(sum_file) as in_handle:
            results = ET.parse(in_handle).getroot().find("TileResultsByLane")
            for lane in results:
                if lane.find("laneNumber").text == str(lane_num):
                    stats = _collect_cluster_stats(lane)
    read_stats = _calc_fastq_stats(fastq_dir, lane_num, fc_date)
    stats.update(read_stats)
    return stats

def _calc_fastq_stats(fastq_dir, lane_num, fc_date):
    """Grab read length from fastq; could provide distribution if non-equal.
    """
    stats = dict()
    fastq_files = glob.glob(os.path.join(fastq_dir, "%s_%s*" % (lane_num,
        fc_date)))
    if len(fastq_files) > 0:
        fastq_file = sorted(fastq_files)[-1]
        with open(fastq_file) as in_handle:
            line = in_handle.readline()
            stats["Read length"] = len(in_handle.readline().strip())
    return stats

def _collect_cluster_stats(lane):
    """Retrieve total counts on cluster statistics.
    """
    stats = {"Clusters" : 0, "Clusters passed": 0}
    for tile in lane.find("Read").findall("Tile"):
        stats["Clusters"] += int(tile.find("clusterCountRaw").text)
        stats["Clusters passed"] += int(tile.find("clusterCountPF").text)
    return stats

def _lane_stats(cur_name, work_dir):
    """Parse metrics information from files in the working directory.
    """
    parser = PicardMetricsParser()
    metrics_files = glob.glob(os.path.join(work_dir, "%s*metrics" % cur_name))
    metrics = parser.extract_metrics(metrics_files)
    return metrics

def _add_full_path(dirname, basedir=None):
    if basedir is None:
        basedir = os.getcwd()
    if not dirname.startswith("/"):
        dirname = os.path.join(basedir, dirname)
    return dirname

def _get_full_paths(fastq_dir, config, config_file):
    """Retrieve full paths for directories in the case of relative locations.
    """
    fastq_dir = _add_full_path(fastq_dir)
    config_dir = _add_full_path(os.path.dirname(config_file))
    galaxy_config_file = _add_full_path(config["galaxy_config"], config_dir)
    return fastq_dir, os.path.dirname(galaxy_config_file)

# Utility functions

def _update_config_w_custom(config, lane_info):
    """Update the configuration for this lane if a custom analysis is specified.
    """
    config = copy.deepcopy(config)
    analysis_type = lane_info.get("analysis", "")
    custom = config["custom_algorithms"].get(analysis_type, None)
    if custom:
        for key, val in custom.iteritems():
            config["algorithm"][key] = val
    return config

if __name__ == "__main__":
    parser = OptionParser()
    (options, args) = parser.parse_args()
    if len(args) < 2:
        print "Incorrect arguments"
        print __doc__
        sys.exit()
    kwargs = dict()
    main(*args, **kwargs)<|MERGE_RESOLUTION|>--- conflicted
+++ resolved
@@ -487,13 +487,8 @@
     """Evaluate variant genotyping, producing a JSON metrics file with values.
     """
     metrics_file = "%s.eval_metrics" % vrn_file
-<<<<<<< HEAD
-    cl = ["gatk_variant_eval.py", config["program"]["gatk"], vrn_file,
-          ref_file, dbsnp_file]
-=======
     cl = ["gatk_variant_eval.py", config["program"].get("gatk", config["program"]["picard"]),
           vrn_file, ref_file, dbsnp_file]
->>>>>>> 6ec75377
     target = config["algorithm"].get("hybrid_target", "")
     if target:
         base_dir = os.path.dirname(os.path.dirname(ref_file))
