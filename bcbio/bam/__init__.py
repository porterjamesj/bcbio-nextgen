--- conflicted
+++ resolved
@@ -25,17 +25,8 @@
     assert is_bam(in_bam), "%s in not a BAM file" % in_bam
     index_file = "%s.bai" % in_bam
     alt_index_file = "%s.bai" % os.path.splitext(in_bam)[0]
-<<<<<<< HEAD
-    if (not utils.file_uptodate(index_file, in_bam) and
-          not utils.file_uptodate(alt_index_file, in_bam)):
-        try:
-            sambamba = config_utils.get_program("sambamba", config)
-        except config_utils.CmdNotFound:
-            sambamba = None
-=======
     if not utils.file_exists(index_file) and not utils.file_exists(alt_index_file):
         sambamba = _get_sambamba(config)
->>>>>>> 33c3f21d
         samtools = config_utils.get_program("samtools", config)
         num_cores = config["algorithm"].get("num_cores", 1)
         with file_transaction(index_file) as tx_index_file:
